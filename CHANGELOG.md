# Changelog

All notable changes to this project will be documented in this file.

The format is based on [Keep a Changelog](https://keepachangelog.com/en/1.0.0/), and this project
adheres to [Semantic Versioning](https://semver.org/spec/v2.0.0.html).

<<<<<<< HEAD
## [0.6.0] - 2024-05-09

### Changed

- Update Astarte Device Sdk to 0.8.1 release.
- Bump MSRV to 1.72.0.
- Introduce Node ID check for gRPC metadata.

## [0.5.3] - 2024-01-31

### Added

- Option to configure the timeout and keep alive interval for the MQTT connection to astarte.
=======
## [0.5.4] - 2024-05-24
### Fixed
- Update sdk dependency to fix a purge property
  bug [#341](https://github.com/astarte-platform/astarte-device-sdk-rust/issues/341)

## [0.5.3] - 2024-01-31
### Added
- Option to configure the timeout and keep alive interval for the MQTT
  connection to astarte.
>>>>>>> 930c96d4

## [0.5.2] - 2023-07-03

### Added

- Add support to receive `device_id` option from dbus.

### Changed

- Make `device_id` options as optional field.

## [0.5.1] - 2023-04-26

## [0.5.0] - 2023-04-21

### Added

- Initial Astarte Message Hub release.<|MERGE_RESOLUTION|>--- conflicted
+++ resolved
@@ -5,7 +5,13 @@
 The format is based on [Keep a Changelog](https://keepachangelog.com/en/1.0.0/), and this project
 adheres to [Semantic Versioning](https://semver.org/spec/v2.0.0.html).
 
-<<<<<<< HEAD
+## [0.5.4] - 2024-05-24
+
+### Fixed
+
+- Update sdk dependency to fix a purge property bug
+  [#341](https://github.com/astarte-platform/astarte-device-sdk-rust/issues/341)
+
 ## [0.6.0] - 2024-05-09
 
 ### Changed
@@ -19,17 +25,6 @@
 ### Added
 
 - Option to configure the timeout and keep alive interval for the MQTT connection to astarte.
-=======
-## [0.5.4] - 2024-05-24
-### Fixed
-- Update sdk dependency to fix a purge property
-  bug [#341](https://github.com/astarte-platform/astarte-device-sdk-rust/issues/341)
-
-## [0.5.3] - 2024-01-31
-### Added
-- Option to configure the timeout and keep alive interval for the MQTT
-  connection to astarte.
->>>>>>> 930c96d4
 
 ## [0.5.2] - 2023-07-03
 
