--- conflicted
+++ resolved
@@ -5,7 +5,12 @@
 The format is based on [Keep a Changelog](https://keepachangelog.com/en/1.0.0/), and this project
 adheres to [Semantic Versioning](https://semver.org/spec/v2.0.0.html).
 
-<<<<<<< HEAD
+## [0.6.2] - 2025-02-27
+
+### Changed
+
+- Bump Astarte Device SDK to 0.8.5 release.
+
 ## [0.7.0] - 2024-11-04
 
 ### Added
@@ -35,14 +40,6 @@
 [#264]: https://github.com/astarte-platform/astarte-message-hub/pull/264
 
 [#268]: https://github.com/astarte-platform/astarte-message-hub/pull/268
-=======
-
-## [0.6.2] - 2025-02-27
-
-### Changed
-
-- Bump Astarte Device SDK to 0.8.5 release.
->>>>>>> 2fdb1989
 
 ## [0.6.1] - 2024-06-04
 
