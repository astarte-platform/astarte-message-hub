# Changelog

All notable changes to this project will be documented in this file.

The format is based on [Keep a Changelog](https://keepachangelog.com/en/1.0.0/), and this project
adheres to [Semantic Versioning](https://semver.org/spec/v2.0.0.html).

<<<<<<< HEAD
## [0.8.0] - 2025-07-17

### Added

- Configure the size limit of the database used by the astarte device sdk
  [#372](https://github.com/astarte-platform/astarte-message-hub/pull/372).

### Changed

- Reflect proto changes to retrieve the properties
  [#336](https://github.com/astarte-platform/astarte-message-hub/pull/336).

### Fixed

- Let a node receive only the properties in its introspection
  [#335](https://github.com/astarte-platform/astarte-message-hub/pull/335).
=======
## [0.7.5] - 2025-09-19

### Changed

- Bump Astarte Device SDK to 0.9.9.
>>>>>>> 2db5f369

## [0.7.4] - 2025-07-02

### Added

- Introduce feature `vendored`, `bindgen` and `cross` to vendor, use `aws_lc` as default crypto provider
  and cross compile [#363](https://github.com/astarte-platform/astarte-message-hub/pull/363).
- Implement methods to retrieve Astarte properties
  [#329](https://github.com/astarte-platform/astarte-message-hub/pull/329).

### Changed

- Bump MSRV to 1.78.0.

## [0.7.3] - 2025-05-29

### Added

- Add the `pairing_url` configuration option to the cmdline `--pairing-url` and environment variable
  `MSGHUB_PAIRING_URL`. [#334](https://github.com/astarte-platform/astarte-message-hub/pull/334)

## [0.7.2] - 2025-03-07

### Changed

- Bump Astarte Device SDK to 0.9.6 release.
  [#320](https://github.com/astarte-platform/astarte-message-hub/pull/320)

## [0.7.1] - 2025-02-28

### Changed

- Bump Astarte Device SDK to 0.9.4 release.

## [0.6.2] - 2025-02-27

### Changed

- Bump Astarte Device SDK to 0.8.5 release.

## [0.7.0] - 2024-11-04

### Added

- Provide support to dynamically add or remove interfaces from a Node introspection
  [#241](https://github.com/astarte-platform/astarte-message-hub/pull/241)
- Create a `Dockerfile` to build the message hub as a container [#268]
- Add `-c` and `--config` flags as an alternative to `toml` for providing the configuration file
  path. [#268]
- Add the `host` and `port` cli configuration options. [#268]
- Add the optional `grpc_socket_host` option for the HTTP, gRPC and File configurations. [#268]
- Handle the `SIGINT` and `SIGTERM` to shutdown the gRPC server. [#268]

### Changed

- Retrieve Node information from metadata to detach a node, now the `detach` rpc is called with
  `Empty` [#251](https://github.com/astarte-platform/astarte-message-hub/pull/251)
- Print a warning when the `-t/--toml` flag is used, while still accepting it, and require it to be
  a well formed path. [#268]
- Make the `grpc_socket_port` optional for the HTTP, gRPC and File configurations. [#268]
- Default to `127.0.0.1:50051` if no host and port is configured. [#268]
- Handle the new return type of the Attach rpc, `MessageHubEvent`, which can either be an error or
  an Astarte message. [#264]
- Retrieve the Node ID information from the grpc metadata also for the Attach rpc. [#264]
- Update Astarte Device Sdk to 0.9.2 release.

[#264]: https://github.com/astarte-platform/astarte-message-hub/pull/264
[#268]: https://github.com/astarte-platform/astarte-message-hub/pull/268

## [0.6.1] - 2024-06-04

## [0.5.4] - 2024-05-24

### Fixed

- Update sdk dependency to fix a purge property bug
  [#341](https://github.com/astarte-platform/astarte-device-sdk-rust/issues/341)

## [0.6.0] - 2024-05-09

### Changed

- Update Astarte Device Sdk to 0.8.1 release.
- Bump MSRV to 1.72.0.
- Introduce Node ID check for gRPC metadata.
- Send all server properties in the node introspection on attach.
  [#244](https://github.com/astarte-platform/astarte-message-hub/pull/244)

## [0.5.3] - 2024-01-31

### Added

- Option to configure the timeout and keep alive interval for the MQTT connection to astarte.

## [0.5.2] - 2023-07-03

### Added

- Add support to receive `device_id` option from dbus.

### Changed

- Make `device_id` options as optional field.

## [0.5.1] - 2023-04-26

## [0.5.0] - 2023-04-21

### Added

- Initial Astarte Message Hub release.<|MERGE_RESOLUTION|>--- conflicted
+++ resolved
@@ -5,7 +5,12 @@
 The format is based on [Keep a Changelog](https://keepachangelog.com/en/1.0.0/), and this project
 adheres to [Semantic Versioning](https://semver.org/spec/v2.0.0.html).
 
-<<<<<<< HEAD
+## [0.7.5] - 2025-09-19
+
+### Changed
+
+- Bump Astarte Device SDK to 0.9.9.
+
 ## [0.8.0] - 2025-07-17
 
 ### Added
@@ -22,13 +27,7 @@
 
 - Let a node receive only the properties in its introspection
   [#335](https://github.com/astarte-platform/astarte-message-hub/pull/335).
-=======
-## [0.7.5] - 2025-09-19
 
-### Changed
-
-- Bump Astarte Device SDK to 0.9.9.
->>>>>>> 2db5f369
 
 ## [0.7.4] - 2025-07-02
 
