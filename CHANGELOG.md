--- conflicted
+++ resolved
@@ -5,7 +5,6 @@
 The format is based on [Keep a Changelog](https://keepachangelog.com/en/1.0.0/), and this project
 adheres to [Semantic Versioning](https://semver.org/spec/v2.0.0.html).
 
-<<<<<<< HEAD
 ## [Unreleased]
 
 ### Added
@@ -33,7 +32,7 @@
 
 [#264]: https://github.com/astarte-platform/astarte-message-hub/pull/264
 [#268]: https://github.com/astarte-platform/astarte-message-hub/pull/268
-=======
+
 ## [0.6.1] - 2024-06-04
 
 ## [0.5.4] - 2024-05-24
@@ -42,7 +41,6 @@
 
 - Update sdk dependency to fix a purge property bug
   [#341](https://github.com/astarte-platform/astarte-device-sdk-rust/issues/341)
->>>>>>> ddd88cbc
 
 ## [0.6.0] - 2024-05-09
 
