--- conflicted
+++ resolved
@@ -5,21 +5,14 @@
 The format is based on [Keep a Changelog](https://keepachangelog.com/en/1.0.0/), and this project
 adheres to [Semantic Versioning](https://semver.org/spec/v2.0.0.html).
 
-<<<<<<< HEAD
-## [Unreleased]
-
-### Added
-
-- Implement methods to retrieve Astarte properties
-  [#329](https://github.com/astarte-platform/astarte-message-hub/pull/329)
-=======
 ## [0.7.4] - 2025-07-02
 
 ### Added
 
 - Introduce feature `vendored`, `bindgen` and `cross` to vendor, use `aws_lc` as default crypto provider
   and cross compile [#363](https://github.com/astarte-platform/astarte-message-hub/pull/363).
->>>>>>> 49997dd0
+- Implement methods to retrieve Astarte properties
+  [#329](https://github.com/astarte-platform/astarte-message-hub/pull/329).
 
 ### Changed
 
