--- conflicted
+++ resolved
@@ -5,7 +5,6 @@
 The format is based on [Keep a Changelog](https://keepachangelog.com/en/1.0.0/), and this project
 adheres to [Semantic Versioning](https://semver.org/spec/v2.0.0.html).
 
-<<<<<<< HEAD
 ## [Unreleased]
 
 ### Added
@@ -16,14 +15,13 @@
 ### Changed
 
 - Bump MSRV to 1.78.0.
-=======
+
 ## [0.7.3] - 2025-05-29
 
 ### Added
 
 - Add the `pairing_url` configuration option to the cmdline `--pairing-url` and environment variable
   `MSGHUB_PAIRING_URL`. [#334](https://github.com/astarte-platform/astarte-message-hub/pull/334)
->>>>>>> 02f0fa86
 
 ## [0.7.2] - 2025-03-07
 
