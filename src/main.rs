/*
 * This file is part of Astarte.
 *
 * Copyright 2022 SECO Mind Srl
 *
 * Licensed under the Apache License, Version 2.0 (the "License");
 * you may not use this file except in compliance with the License.
 * You may obtain a copy of the License at
 *
 *   http://www.apache.org/licenses/LICENSE-2.0
 *
 * Unless required by applicable law or agreed to in writing, software
 * distributed under the License is distributed on an "AS IS" BASIS,
 * WITHOUT WARRANTIES OR CONDITIONS OF ANY KIND, either express or implied.
 * See the License for the specific language governing permissions and
 * limitations under the License.
 *
 * SPDX-License-Identifier: Apache-2.0
 */
//! Contains the main application runner for the Astarte message hub.

//! A central service that runs on (Linux) devices for collecting and delivering messages from N
//! apps using 1 MQTT connection to Astarte.

#![warn(missing_docs)]

<<<<<<< HEAD
use astarte_device_sdk::builder::{DeviceBuilder, DeviceSdkBuild};
=======
use astarte_device_sdk::builder::DeviceBuilder;
>>>>>>> f3929345
use astarte_device_sdk::store::SqliteStore;
use astarte_device_sdk::transport::mqtt::{Mqtt, MqttConfig};
use astarte_device_sdk::{DeviceClient, DeviceConnection, EventLoop};
use astarte_message_hub::config::{Config, DEFAULT_HOST, DEFAULT_HTTP_PORT};
use eyre::{Context, OptionExt};
use std::convert::identity;
use std::io::{stdout, IsTerminal};
use std::path::Path;
use std::time::Duration;
use tokio::task::JoinSet;
use tracing_subscriber::layer::SubscriberExt;
use tracing_subscriber::util::SubscriberInitExt;
use tracing_subscriber::EnvFilter;

use astarte_message_hub::{
    astarte::handler::init_pub_sub, config::MessageHubOptions, AstarteMessageHub,
};
use astarte_message_hub_proto::message_hub_server::MessageHubServer;
use clap::Parser;
use eyre::eyre;
use log::{debug, error, info, warn};

use crate::cli::Cli;

mod cli;

#[tokio::main]
async fn main() -> eyre::Result<()> {
    stable_eyre::install()?;

    init_tracing()?;

    let args = Cli::parse();

    if args.toml.is_some() {
        warn!(
            "DEPRECATED: the '-t/--toml' option is deprecated in favour of the '-c/--config' flag"
        )
    }

    let options = get_config_options(args).await?;

    // Directory to store the Nodes introspection
    let interfaces_dir = options.store_directory.join("interfaces");
    if !interfaces_dir.exists() {
        tokio::fs::create_dir_all(&interfaces_dir)
            .await
            .wrap_err("couldn't create interface directory")?;
    }

    // Initialize an Astarte device
    let (client, connection) = initialize_astarte_device_sdk(&options, &interfaces_dir).await?;
    info!("Connection to Astarte established.");

    let (publisher, mut subscriber) = init_pub_sub(client);

    // Create a new message hub
    let message_hub = AstarteMessageHub::new(publisher, interfaces_dir);

    let mut tasks = JoinSet::new();

    // Event loop for the astarte device sdk
    tasks.spawn(async move {
        connection
            .handle_events()
            .await
            .wrap_err("Astarte disconnected")
    });

    // Forward the astarte events to the subscribers
    tasks.spawn(async move {
        subscriber
            .forward_events()
            .await
            .wrap_err("subscriber disconnected")
    });

    let addrs = (options.grpc_socket_host, options.grpc_socket_port).into();

    // Handles the Message Hub gRPC server
    tasks.spawn(async move {
        // Run the proto-buff server

        info!("Starting the server on grpc://{addrs}");

        let shutdown = shutdown()?;

        tonic::transport::Server::builder()
            .layer(message_hub.make_interceptor_layer())
            .add_service(MessageHubServer::new(message_hub))
            .serve_with_shutdown(addrs, shutdown)
            .await
            .wrap_err("couldn't start the server")
    });

    while let Some(res) = tasks.join_next().await {
        // Crash if one of the tasks returned an error
        res.wrap_err("failed to join task").and_then(identity)?;

        // Otherwise abort all if one exited
        tasks.abort_all();
    }

    Ok(())
}

async fn get_config_options(args: Cli) -> eyre::Result<MessageHubOptions> {
    let store_directory = args.device.store_dir.as_deref();
    let custom_config = args.config.as_deref().or(args.toml.as_deref());

    let mut config = match Config::find_config(custom_config, store_directory).await? {
        Some(config) => config,
        None => {
            let store_directory = args.device.store_dir.as_deref().ok_or_eyre(
                "no configuration file specified and store directory missing  to start dynamic configuration",
            )?;

            let http = (
                args.http.http_host.unwrap_or(DEFAULT_HOST),
                args.http.http_port.unwrap_or(DEFAULT_HTTP_PORT),
            )
                .into();

            let grpc = (
                args.grpc.host.unwrap_or(DEFAULT_HOST),
                args.grpc.port.unwrap_or(DEFAULT_HTTP_PORT),
            )
                .into();

            Config::listen_dynamic_config(store_directory, http, grpc).await?
        }
    };

    args.merge(&mut config);

    if config.device_id.is_none() {
        // retrieve the device id
        config.device_id_from_hardware_id().await?;
    }

    // Read the credentials secret, the store defaults to the current directory
    config.read_credential_secret().await?;

    Ok(config.try_into()?)
}

async fn initialize_astarte_device_sdk(
    msg_hub_opts: &MessageHubOptions,
    interfaces_dir: &Path,
) -> eyre::Result<(
    DeviceClient<Mqtt<SqliteStore>>,
    DeviceConnection<Mqtt<SqliteStore>>,
)> {
    tokio::fs::create_dir_all(&msg_hub_opts.store_directory)
        .await
        .wrap_err_with(|| {
            format!(
                "couldn't create store directory {}",
                msg_hub_opts.store_directory.display()
            )
        })?;

    // initialize the device options and mqtt config
    let mut mqtt_config = MqttConfig::new(
        &msg_hub_opts.realm,
        &msg_hub_opts.device_id,
        msg_hub_opts.credential.clone(),
        &msg_hub_opts.pairing_url,
    );

    if msg_hub_opts.astarte.ignore_ssl {
        mqtt_config.ignore_ssl_errors();
    }

    if let Some(timeout) = msg_hub_opts.astarte.timeout_secs {
        mqtt_config.connection_timeout(Duration::from_secs(timeout));
    }

    if let Some(keep_alive) = msg_hub_opts.astarte.keep_alive_secs {
        mqtt_config.keepalive(Duration::from_secs(keep_alive));
    }

    let mut builder = DeviceBuilder::new().writable_dir(&msg_hub_opts.store_directory)?;

    if let Some(ref int_dir) = msg_hub_opts.interfaces_directory {
        debug!("reading interfaces from {}", int_dir.display());

        builder = builder.interface_directory(int_dir)?;
    }

    builder = builder.interface_directory(interfaces_dir)?;

    if let Some(max_volatile_items) = msg_hub_opts.astarte.volatile.max_retention_items {
        debug!("setting astarte max number of volatile items to {max_volatile_items}");
        builder = builder.max_volatile_retention(max_volatile_items);
    }

    let store_path = msg_hub_opts
        .store_directory
        .to_str()
        .map(|d| format!("{d}/database.db"))
        .ok_or_else(|| eyre!("non UTF-8 store directory option"))?;

    let mut store = SqliteStore::connect_db(&store_path).await?;

    if let Some(s) = msg_hub_opts.astarte.store.max_db_size {
        debug!("setting astarte max db size to {s:?}");
        store.set_db_max_size(s).await?;
    } else {
        debug!("astarte max db size is not set, using default");
    }

    if let Some(s) = msg_hub_opts.astarte.store.max_db_journal_size {
        debug!("setting astarte max db journal size to {s:?}");
        store.set_journal_size_limit(s).await?;
    } else {
        debug!("astarte max db journal size is not set, using default");
    }

    let mut builder = builder.store(store);

    if let Some(max_stored_items) = msg_hub_opts.astarte.store.max_retention_items {
        debug!("setting astarte max number of stored items to {max_stored_items}");
        builder = builder.max_stored_retention(max_stored_items);
    }

    // create a device instance
    let (client, connection) = builder.connection(mqtt_config).build().await?;

    Ok((client, connection))
}

#[cfg(unix)]
fn shutdown() -> eyre::Result<impl std::future::Future<Output = ()>> {
    use futures::FutureExt;
    use tokio::signal::unix::SignalKind;

    let mut term = tokio::signal::unix::signal(SignalKind::terminate())
        .wrap_err("couldn't create SIGTERM listener")?;

    let future = async move {
        let term = std::pin::pin!(async move {
            if term.recv().await.is_none() {
                error!("no more signal events can be received")
            }
        });

        let ctrl_c = std::pin::pin!(tokio::signal::ctrl_c().map(|res| {
            if let Err(err) = res {
                error!("couldn't receive SIGINT {err}");
            }
        }));

        futures::future::select(term, ctrl_c).await;
    };

    Ok(future)
}

#[cfg(not(unix))]
fn shutdown() -> eyre::Result<impl std::future::Future<Output = ()>> {
    use futures::FutureExt;

    Ok(tokio::signal::ctrl_c().map(|res| {
        if let Err(err) = res {
            error!("couldn't receive SIGINT {err}");
        }
    }))
}

fn init_tracing() -> eyre::Result<()> {
    let fmt = tracing_subscriber::fmt::layer().with_ansi(stdout().is_terminal());

    tracing_subscriber::registry()
        .with(fmt)
        .with(
            EnvFilter::builder()
                .with_default_directive("astarte_message_hub=info".parse()?)
                .from_env_lossy(),
        )
        .try_init()?;

    Ok(())
}<|MERGE_RESOLUTION|>--- conflicted
+++ resolved
@@ -24,11 +24,7 @@
 
 #![warn(missing_docs)]
 
-<<<<<<< HEAD
-use astarte_device_sdk::builder::{DeviceBuilder, DeviceSdkBuild};
-=======
 use astarte_device_sdk::builder::DeviceBuilder;
->>>>>>> f3929345
 use astarte_device_sdk::store::SqliteStore;
 use astarte_device_sdk::transport::mqtt::{Mqtt, MqttConfig};
 use astarte_device_sdk::{DeviceClient, DeviceConnection, EventLoop};
@@ -60,6 +56,11 @@
     stable_eyre::install()?;
 
     init_tracing()?;
+
+    // Set default crypto provider
+    rustls::crypto::aws_lc_rs::default_provider()
+        .install_default()
+        .map_err(|_| eyre!("failed to install default crypto provider"))?;
 
     let args = Cli::parse();
 
